--- conflicted
+++ resolved
@@ -17,13 +17,10 @@
 
     def __init__(self, graph_manager: Neo4jManager):
         self.graph_manager = graph_manager
-<<<<<<< HEAD
         self.directories_map = {}
         self.visited_nodes = {}
         self.global_imports = {}
         self.root = None
-=======
->>>>>>> a3c4d9ec
 
     def _process_file(self, file_path, language, directory_path):
         path = Path(file_path)
@@ -39,7 +36,7 @@
             language=language,
             chunk_min_characters=3,
             code_splitter=CodeSplitter(
-                language=language, max_chars=1000, chunk_lines=10
+                language=language, max_chars=10000, chunk_lines=10
             ),
         )
         no_extension_path = file_path.replace(".py", "")
@@ -71,7 +68,10 @@
             type_node = scope["type"]
 
         if type_node == "function_definition":
-            processed_node = format_nodes.format_function_node(node, scope)
+            function_calls = tree_parser.get_function_calls(node)
+            processed_node = format_nodes.format_function_node(
+                node, scope, function_calls
+            )
         elif type_node == "class_definition":
             processed_node = format_nodes.format_class_node(node, scope)
         else:
@@ -94,7 +94,6 @@
                             ),
                         }
                     )
-<<<<<<< HEAD
             elif relation[0] == NodeRelationship.PARENT:
                 if relation[1]:
                     parent_path = self.visited_nodes.get(relation[1].node_id, no_extension_path).replace("/", ".")
@@ -104,28 +103,6 @@
         processed_node['attributes']["path"] = node_path
         self.global_imports[node_path] = node.node_id
         self.visited_nodes[node.node_id] = node_path
-=======
-
-        scope = (
-            node.metadata["inclusive_scopes"][-1]
-            if node.metadata["inclusive_scopes"]
-            else None
-        )
-        type_node = "file"
-        if scope:
-            type_node = scope["type"]
-
-        if type_node == "function_definition":
-            function_calls = tree_parser.get_function_calls(node)
-            processed_node = format_nodes.format_function_node(
-                node, scope, function_calls
-            )
-        elif type_node == "class_definition":
-            processed_node = format_nodes.format_class_node(node, scope)
-        else:
-            processed_node = format_nodes.format_file_node(node)
-
->>>>>>> a3c4d9ec
         return processed_node, relationships
 
     def _scan_directory(
@@ -254,38 +231,33 @@
         return imports, relative_imports
 
     def _relate_function_calls(self, node_list):
-        function_calls = []
+        function_calls_relations = []
         for node in node_list:
-            function_calls = node["attributes"]["function_calls"]
+            function_calls = node["attributes"].get("function_calls")
             if function_calls:
-                # for call in function_calls:
-                #     if call in imports_dict:
-                #         function_calls.append(
-                #             {
-                #                 "sourceId": node["attributes"]["node_id"],
-                #                 "targetId": imports_dict[call],
-                #                 "type": "CALLS",
-                #             }
-                #         )
-                #         print("added edge", call)
-                del node["function_calls"]
-
-        return function_calls
-
-<<<<<<< HEAD
+                for call in function_calls:
+                    for key in self.global_imports.keys():
+                        if key.endswith(call):
+                            function_calls_relations.append(
+                                {
+                                    "sourceId": node["attributes"]["node_id"],
+                                    "targetId": self.global_imports[key],
+                                    "type": "CALLS",
+                                }
+                            )
+                            print("added edge", call)
+                del node["attributes"]["function_calls"]
+
+        return function_calls_relations
+
     def build_graph(self, path, language):
-        # get directories map and save it in self.directories_map
-        self._get_directories_map(path)
-=======
-    def build_graph(self, path, languaje):
->>>>>>> a3c4d9ec
 
         # process every node to create the graph structure
         nodes, relationships = self._scan_directory(path, language)
         # relate imports between file nodes
         relationships.extend(self._relate_imports(nodes))
         # relate functions calls
-        # relationships.extend(self._relate_function_calls(nodes))
+        relationships.extend(self._relate_function_calls(nodes))
 
         self.graph_manager.create_nodes(nodes)
         self.graph_manager.create_edges(relationships)
